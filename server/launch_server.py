--- conflicted
+++ resolved
@@ -4,11 +4,7 @@
 os.chdir(os.path.dirname(os.path.realpath(__file__)) + "/../")
 sys.path.insert(0, os.path.abspath(os.path.curdir))
 
-<<<<<<< HEAD
-=======
 isFirstLaunch = False
-
-print os.path.dirname(os.path.dirname(os.path.realpath(__file__)) + "/../")
 
 if not os.path.isfile(os.path.dirname(os.path.realpath(__file__)) + "/conf/serverconf.py"):
     import shutil
@@ -16,7 +12,6 @@
     shutil.copyfile(conf_dir + "example_serverconf.py", conf_dir + "serverconf.py")
     isFirstLaunch = True
 
->>>>>>> f124b7ad
 from server.server import Application
 
 application = Application()
