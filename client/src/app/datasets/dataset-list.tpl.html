--- conflicted
+++ resolved
@@ -37,16 +37,9 @@
 	</tr>
 </tbody>
 </table>
-<<<<<<< HEAD
-<p ng-hide="isLoading === true || displayedHistory.content === undefined || displayedHistory.content.length == 0 || maxDatasets === undefined" >Showing {{maxDatasets > displayedHistory.content.length ? displayedHistory.content.length :maxDatasets}} of {{displayedHistory.content.length}} datasets</p>
-<div style="text-align: center; padding: 10px;" ng-show="displayedHistory.content.length > maxDatasets">
-	<button class="btn btn-default" ng-click="maxDatasets = maxDatasets + 10;">
-		<i class="fa fa-plus fa-fw"></i> Show more datasets
-=======
 <div style="text-align: center; padding: 10px;" ng-show="displayedHistory.content.length > maxDatasets">
 	<button class="btn btn-default" ng-click="maxDatasets = displayedHistory.content.length;">
 		<i class="fa fa-plus fa-fw"></i> Show all datasets
->>>>>>> 76a1bab0
 	</button>
 </div>
 </div>